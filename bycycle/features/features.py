"""Compute cycle-by-cycle features."""

import warnings
import numpy as np
import pandas as pd

from bycycle.utils.checks import check_param
from bycycle.utils.dataframes import drop_samples_df
from bycycle.features.shape import compute_shape_features
from bycycle.features.burst import compute_burst_features
from bycycle.burst import detect_bursts_cycles, detect_bursts_amp

###################################################################################################
###################################################################################################

def compute_features(sig, fs, f_range, center_extrema='peak', burst_method='cycles',
                     burst_kwargs=None, threshold_kwargs=None, find_extrema_kwargs=None,
                     return_samples=True):
    """Compute shape and burst features for each cycle.

    Parameters
    ----------
    sig : 1d array
        Time series.
    fs : float
        Sampling rate, in Hz.
    f_range : tuple of (float, float)
        Frequency range for narrowband signal of interest (Hz).
    center_extrema : {'peak', 'trough'}
        The center extrema in the cycle.

        - 'peak' : cycles are defined trough-to-trough
        - 'trough' : cycles are defined peak-to-peak

    burst_method : {'cycles', 'amp'}
        Method for detecting bursts.

        - 'cycles': detect bursts based on the consistency of consecutive periods & amplitudes
        - 'amp': detect bursts using an amplitude threshold

    burst_kwargs : dict, optional, default: None
        Additional keyword arguments defined in :func:`~.compute_burst_fraction` for dual
        amplitude threshold burst detection (i.e. when burst_method='amp').
    threshold_kwargs : dict, optional, default: None
        Feature thresholds for cycles to be considered bursts, matching keyword arguments for:

        - :func:`~.detect_bursts_cycles` for consistency burst detection
          (i.e. when burst_method='cycles')
        - :func:`~.detect_bursts_amp` for  amplitude threshold burst detection
          (i.e. when burst_method='amp').

    find_extrema_kwargs : dict, optional, default: None
        Keyword arguments for function to find peaks an troughs (:func:`~.find_extrema`)
        to change filter Parameters or boundary. By default, it sets the filter length to three
        cycles of the low cutoff frequency (``f_range[0]``).
    return_samples : bool, optional, default: True
        Returns samples indices of cyclepoints used for determining features if True.

    Returns
    -------
    df_features : pandas.DataFrame
        A dataframe containing shape and burst features for each cycle. Columns:

        - ``period`` : period of the cycle
        - ``time_decay`` : time between peak and next trough
        - ``time_rise`` : time between peak and previous trough
        - ``time_peak`` : time between rise and decay zero-crosses
        - ``time_trough`` : duration of previous trough estimated by zero-crossings
        - ``volt_decay`` : voltage change between peak and next trough
        - ``volt_rise`` : voltage change between peak and previous trough
        - ``volt_amp`` : average of rise and decay voltage
        - ``volt_peak`` : voltage at the peak
        - ``volt_trough`` : voltage at the last trough
        - ``time_rdsym`` : fraction of cycle in the rise period
        - ``time_ptsym`` : fraction of cycle in the peak period
        - ``band_amp`` : average analytic amplitude of the oscillation

        When consistency burst detection is used (i.e. burst_method='cycles'):

        - ``amp_fraction`` : normalized amplitude
        - ``amp_consistency`` : difference in the rise and decay voltage within a cycle
        - ``period_consistency`` : difference between a cycle’s period and the period of the
          adjacent cycles
        - ``monotonicity`` : fraction of monotonic voltage changes in rise and decay phases
          (positive going in rise and negative going in decay)

        When dual threshold burst detection is used (i.e. burst_method='amp'):

        - ``burst_fraction`` : fraction of a cycle that is bursting

<<<<<<< HEAD
        When cyclepoints are returned (i.e. return_samples = True)
=======
        When cyclepoints are returned (i.e. default, return_samples=True)
>>>>>>> 45ab2419

        - ``sample_peak`` : sample at which the peak occurs
        - ``sample_zerox_decay`` : sample of the decaying zero-crossing
        - ``sample_zerox_rise`` : sample of the rising zero-crossing
        - ``sample_last_trough`` : sample of the last trough
        - ``sample_next_trough`` : sample of the next trough

    Examples
    --------
    Compute shape and burst features:

    >>> from neurodsp.sim import sim_bursty_oscillation
    >>> fs = 500
    >>> sig = sim_bursty_oscillation(10, fs, freq=10)
    >>> df_features = compute_features(sig, fs, f_range=(8, 12))
    """

    # Ensure arguments are within valid range
    check_param(fs, 'fs', (0, np.inf))

    # Compute shape features for each cycle.
    df_shape_features = compute_shape_features(sig, fs, f_range, center_extrema=center_extrema,
                                               find_extrema_kwargs=find_extrema_kwargs)

    # Ensure kwargs are a dictionaries
    if burst_method == 'amp' and not isinstance(burst_kwargs, dict):
        burst_kwargs = {}

    if not isinstance(threshold_kwargs, dict):
        threshold_kwargs = {}
        warnings.warn("""
            No burst detection thresholds are provided. This is not recommended. Please
            inspect your data and choose appropriate parameters for 'threshold_kwargs'.
            Default burst detection parameters are likely not well suited for your
            desired application.
            """)

    # Ensure required kwargs are set for amplitude burst detection
    if burst_method == 'amp':
        burst_kwargs['fs'] = fs
        burst_kwargs['f_range'] = f_range

    # Compute burst features for each cycle
    df_burst_features = compute_burst_features(df_shape_features, sig, burst_method=burst_method,
                                               burst_kwargs=burst_kwargs)

    # Concatenate shape and burst features
    df_features = pd.concat((df_burst_features, df_shape_features), axis=1)

    # Define whether or not each cycle is part of a burst
    if burst_method == 'cycles':
        df_features = detect_bursts_cycles(df_features, **threshold_kwargs)
    elif burst_method == 'amp':
        df_features = detect_bursts_amp(df_features, **threshold_kwargs)
    else:
        raise ValueError('Invalid argument for "burst_method".'
                         'Either "cycles" or "amp" must be specified."')

    df_features = drop_samples_df(df_features) if return_samples is False else df_features

    return df_features<|MERGE_RESOLUTION|>--- conflicted
+++ resolved
@@ -88,11 +88,7 @@
 
         - ``burst_fraction`` : fraction of a cycle that is bursting
 
-<<<<<<< HEAD
-        When cyclepoints are returned (i.e. return_samples = True)
-=======
         When cyclepoints are returned (i.e. default, return_samples=True)
->>>>>>> 45ab2419
 
         - ``sample_peak`` : sample at which the peak occurs
         - ``sample_zerox_decay`` : sample of the decaying zero-crossing
